--- conflicted
+++ resolved
@@ -606,11 +606,6 @@
           model._output._updates++;
 
           // 2) Update Y matrix given fixed X
-<<<<<<< HEAD
-          UpdateY ytsk = new UpdateY(_parms, yt, step/_ncolA, _ncolA, _ncolX, dinfo._cats, model._output._normSub, model._output._normMul, model._output._lossOffset, model._output._lossScale, model._output._lossFunc, weightId);
-          double[][] yttmp = ytsk.doAll(dinfo._adaptedFrame)._ytnew;
-          Archetypes ytnew = new Archetypes(yttmp, true, dinfo._catOffsets, numLevels);
-=======
           if(model._output._updates < _parms._max_updates) {    // If max_updates is odd, we will terminate after the X update
             UpdateY ytsk = new UpdateY(_parms, yt, step/_ncolA, _ncolA, _ncolX, dinfo._cats, model._output._normSub, model._output._normMul, model._output._lossFunc, weightId);
             double[][] yttmp = ytsk.doAll(dinfo._adaptedFrame)._ytnew;
@@ -618,7 +613,6 @@
             yreg = ytsk._yreg;
             model._output._updates++;
           }
->>>>>>> 10fc8958
 
           // 3) Compute average change in objective function
           objtsk = new ObjCalc(_parms, ytnew, _ncolA, _ncolX, dinfo._cats, model._output._normSub, model._output._normMul, model._output._lossOffset, model._output._lossScale, model._output._lossFunc, weightId);
