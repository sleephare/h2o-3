--- conflicted
+++ resolved
@@ -11,16 +11,9 @@
   warning("MAY NOT WORK ON YOUR SYSTEM -- **TRY TO CHANGE `ROOT.PATH`!**")
   to_src <- c("classes.R", "connection.R", "constants.R", "logging.R", "communication.R", 
               "kvstore.R", "exec.R", "ops.R", "frame.R", "ast.R", "astfun.R", "import.R", 
-<<<<<<< HEAD
-              "parse.R", "export.R", "models.R", "edicts.R", "glm.R", "glrm.R", "grid.R",
-              "pca.R", "kmeans.R", "gbm.R", "deeplearning.R", "naivebayes.R", "randomForest.R", 
-              "svd.R", "locate.R")
-  require(rjson); require(RCurl)
-=======
               "parse.R", "export.R", "models.R", "edicts.R", "glm.R", "glrm.R", "pca.R", "kmeans.R", 
-              "gbm.R", "deeplearning.R", "naivebayes.R", "randomForest.R", "svd.R", "locate.R")
+              "gbm.R", "grid.R", "deeplearning.R", "naivebayes.R", "randomForest.R", "svd.R", "locate.R")
   require(jsonlite); require(RCurl)
->>>>>>> 2d6cee93
   invisible(lapply(to_src,function(x){source(paste(FULL.PATH, x, sep = ""))}))
 }
 src()
