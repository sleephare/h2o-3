package hex.genmodel;

import water.genmodel.IGeneratedModel;
import hex.genmodel.prediction.*;
import hex.genmodel.exception.*;
import hex.ModelCategory;

import java.io.Serializable;
<<<<<<< HEAD
import java.util.Arrays;
import java.util.HashMap;
import java.util.Map;
=======
import java.util.*;
>>>>>>> 30e1c145

/** This is a helper class to support Java generated models. */
public abstract class GenModel implements IGenModel, IGeneratedModel, Serializable {

  /** Column names; last is response for supervised models */
  public final String[] _names;

  /** Categorical/factor/enum mappings, per column.  Null for non-enum cols.
   *  Columns match the post-init cleanup columns.  The last column holds the
   *  response col enums for SupervisedModels.  */
  public final String[][] _domains;


  public GenModel( String[] names, String[][] domains ) { _names = names; _domains = domains; }

  @Override public boolean isSupervised() {
    // FIXME: can be derived directly from model category?
    return false;
  }
  @Override public int nfeatures() {
    return _names.length;
  }
  @Override public int nclasses() {
    return 0;
  }
  @Override public int getNumCols() {
    return nfeatures();
  }
  @Override public int getResponseIdx() {
    if (!isSupervised())
      throw new UnsupportedOperationException("Cannot provide response index for unsupervised models.");
    return _domains.length - 1;
  }
  @Override public String getResponseName() {
    throw new UnsupportedOperationException("getResponseName is not supported in h2o-dev!");
  }
  @Override public int getNumResponseClasses() {
    if (isClassifier())
      return nclasses();
    else
      throw new UnsupportedOperationException("Cannot provide number of response classes for non-classifiers.");
  }
  @Override public String[] getNames() {
    return _names;
  }
  @Override public int getColIdx(String name) {
    String[] names = getNames();
    for (int i=0; i<names.length; i++) if (names[i].equals(name)) return i;
    return -1;
  }
  @Override public int getNumClasses(int colIdx) {
    String[] domval = getDomainValues(colIdx);
    return domval!=null?domval.length:-1;
  }
  @Override public String[] getDomainValues(String name) {
    int colIdx = getColIdx(name);
    return colIdx != -1 ? getDomainValues(colIdx) : null;
  }
  @Override public String[] getDomainValues(int i) {
    return getDomainValues()[i];
  }
  @Override public int mapEnum(int colIdx, String enumValue) {
    String[] domain = getDomainValues(colIdx);
    if (domain==null || domain.length==0) return -1;
    for (int i=0; i<domain.length;i++) if (enumValue.equals(domain[i])) return i;
    return -1;
  }
  @Override
  public String[][] getDomainValues() {
    return _domains;
  }

  @Override public boolean isClassifier() {
    ModelCategory cat = getModelCategory();
    return cat == ModelCategory.Binomial || cat == ModelCategory.Multinomial;
  }

  @Override public boolean isAutoEncoder() {
    ModelCategory cat = getModelCategory();
    return cat == ModelCategory.AutoEncoder;
  }

  @Override public int getPredsSize() {
    return isClassifier() ? 1 + getNumResponseClasses() : 2;
  }

  /** ??? */
  public String getHeader() { return null; }

  /** Takes a HashMap mapping column names to doubles.
   *  <p>
   *  Looks up the column names needed by the model, and places the doubles into
   *  the data array in the order needed by the model. Missing columns use NaN.
   *  </p>
   */
  public double[] map( Map<String, Double> row, double data[] ) {
    String[] colNames = _names;
    for( int i=0; i<nfeatures(); i++ ) {
      Double d = row.get(colNames[i]);
      data[i] = d==null ? Double.NaN : d;
    }
    return data;
  }

  @Override
  public float[] predict(double[] data, float[] preds) {
    return predict(data, preds, 0);
  }

  @Override
  public float[] predict(double[] data, float[] preds, int maxIters) {
    throw new UnsupportedOperationException("Unsupported operation - use score0 method!");
  }

  /** Subclasses implement the scoring logic.  The data is pre-loaded into a
   *  re-used temp array, in the order the model expects.  The predictions are
   *  loaded into the re-used temp array, which is also returned.  This call
   *  exactly matches the hex.Model.score0, but uses the light-weight
   *  GenModel class. */
  abstract public double[] score0( double[] data, double[] preds );

  // Does the mapping lookup for every row, no allocation.
  // data and preds arrays are pre-allocated and can be re-used for every row.
  public double[] score0( Map<String, Double> row, double data[], double preds[] ) {
    return score0(map(row,data),preds);
  }

  // Does the mapping lookup for every row.
  // preds array is pre-allocated and can be re-used for every row.
  // Allocates a double[] for every row.
  public double[] score0( Map<String, Double> row, double preds[] ) {
    return score0(map(row,new double[nfeatures()]),preds);
  }

  // Does the mapping lookup for every row.
  // Allocates a double[] and a float[] for every row.
  public double[] score0( Map<String, Double> row ) {
    return score0(map(row,new double[nfeatures()]),new double[nclasses()+1]);
  }

  /**
   * Correct a given list of class probabilities produced as a prediction by a model back to prior class distribution
   *
   * <p>The implementation is based on Eq. (27) in  <a href="http://gking.harvard.edu/files/0s.pdf">the paper</a>.
   *
   * @param scored list of class probabilities beginning at index 1
   * @param priorClassDist original class distribution
   * @param modelClassDist class distribution used for model building (e.g., data was oversampled)
   * @return corrected list of probabilities
   */
  public static double[] correctProbabilities(double[] scored, double[] priorClassDist, double[] modelClassDist) {
    double probsum=0;
    for( int c=1; c<scored.length; c++ ) {
      final double original_fraction = priorClassDist[c-1];
      final double oversampled_fraction = modelClassDist[c-1];
      assert(!Double.isNaN(scored[c])) : "Predicted NaN class probability";
      if (original_fraction != 0 && oversampled_fraction != 0) scored[c] *= original_fraction / oversampled_fraction;
      probsum += scored[c];
    }
    if (probsum>0) for (int i=1;i<scored.length;++i) scored[i] /= probsum;
    return scored;
  }

  /** Utility function to get a best prediction from an array of class
   *  prediction distribution.  It returns the index of the max. probability (if that exists).
   *  In the case of ties, the prior probabilities are used, and if they are the same, resort to a
   *  pseudo-random way (using the test data).
   *  @param preds an array of prediction distribution.  Length of arrays is equal to a number of classes+1.
   *  @param priorClassDist prior class probabilities (used to break ties)
   *  @param data Test data
   *  @param threshold threshold for binary classifier
   * @return the best prediction (index of class, zero-based)
   */
  public static int getPrediction(double[] preds, double[] priorClassDist, double data[], double threshold) {
    if (preds.length == 3) {
      return (preds[2] >= threshold) ? 1 : 0; //no tie-breaking
    }
    List<Integer> ties = new ArrayList<>();
    ties.add(0);
    int best=1, tieCnt=0;   // Best class; count of ties
    for( int c=2; c<preds.length; c++) {
      if( preds[best] < preds[c] ) {
        best = c;               // take the max index
        tieCnt=0;               // No ties
      } else if (preds[best] == preds[c]) {
        tieCnt++;               // Ties
        ties.add(c-1);
      }
    }
    if( tieCnt==0 ) return best-1; // Return zero-based best class

    long hash = 0;              // hash for tie-breaking
    if( data != null )
      for( double d : data ) hash ^= Double.doubleToRawLongBits(d) >> 6; // drop 6 least significants bits of mantisa (layout of long is: 1b sign, 11b exp, 52b mantisa)

    if (priorClassDist!=null) {
      // Tie-breaking based on prior probabilities
      // Example: probabilities are 0.4, 0.2, 0.4 for a 3-class problem with priors 0.7, 0.1, 0.2
      // Probability of predicting class 1 should be higher than for class 3 based on the priors
      double sum = 0;
      for (Integer i : ties) { //ties = [0, 2]
        sum += priorClassDist[i]; //0.7 + 0.2
      }
      // sum is now 0.9
      Random rng = new Random(hash);
      double tie = rng.nextDouble(); //for example 0.4135 -> should pick the first of the ties, since it occupies 0.7777 = 0.7/0.9 of the 0...1 range, and 0.4135 < 0.7777
      double partialSum = 0;
      for (Integer i : ties) {
        partialSum += priorClassDist[i] / sum; //0.7777 at first iteration, 1.0000 at second iteration
        if (tie <= partialSum)
          return i;
      }
    }

    // Tie-breaking logic (should really never be triggered anymore)
    double res = preds[best];    // One of the tied best results
    int idx = (int)hash%(tieCnt+1);  // Which of the ties we'd like to keep
    for( best=1; best<preds.length; best++)
      if( res == preds[best] && --idx < 0 )
        return best-1;          // Return best
    throw new RuntimeException("Should Not Reach Here");
  }

  // Utility to do bitset lookup
  public static boolean bitSetContains(byte[] bits, int bitoff, int num ) {
    if (Integer.MIN_VALUE == num) { //Missing value got cast'ed to Integer.MIN_VALUE via (int)-Float.MAX_VALUE in GenModel.*_fclean
      num = 0; // all missing values are treated the same as the first enum level //FIXME
    }
    assert num >= 0;
    num -= bitoff;
    return (num >= 0) && (num < (bits.length<<3)) &&
      (bits[num >> 3] & ((byte)1 << (num & 7))) != 0;
  }

  // --------------------------------------------------------------------------
  // KMeans utilities
  // For KMeansModel scoring; just the closest cluster center
  public static int KMeans_closest(double[][] centers, double[] point, String[][] domains, double[] means, double[] mults) {
    int min = -1;
    double minSqr = Double.MAX_VALUE;
    for( int cluster = 0; cluster < centers.length; cluster++ ) {
      double sqr = KMeans_distance(centers[cluster],point,domains,means,mults);
      if( sqr < minSqr ) {      // Record nearest cluster center
        min = cluster;
        minSqr = sqr;
      }
    }
    return min;
  }

  // only used for metric builder - uses float[] and fills up colSum & colSumSq arrays, otherwise the same as method below.
  // WARNING - if changing this code - also change the code below
  public static double KMeans_distance(double[] center, float[] point, String[][] domains, double[] means, double[] mults,
                                       double[] colSum, double[] colSumSq) {
    double sqr = 0;             // Sum of dimensional distances
    int pts = point.length;     // Count of valid points

    for(int column = 0; column < center.length; column++) {
      float d = point[column];
      if( Float.isNaN(d) ) { pts--; continue; }
      if( domains[column] != null ) { // Categorical?
        if( d != center[column] ) {
          sqr += 1.0;           // Manhattan distance
        }
      } else {                  // Euclidean distance
        if( mults != null ) {   // Standardize if requested
          d -= means[column];
          d *= mults[column];
        }
        double delta = d - center[column];
        sqr += delta * delta;
      }
      colSum[column] += d;
      colSumSq[column] += d*d;
    }
    // Scale distance by ratio of valid dimensions to all dimensions - since
    // we did not add any error term for the missing point, the sum of errors
    // is small - ratio up "as if" the missing error term is equal to the
    // average of other error terms.  Same math another way:
    //   double avg_dist = sqr / pts; // average distance per feature/column/dimension
    //   sqr = sqr * point.length;    // Total dist is average*#dimensions
    if( 0 < pts && pts < point.length ) {
      double scale = point.length / pts;
      sqr *= scale;
//      for (int i=0; i<colSum.length; ++i) {
//        colSum[i] *= Math.sqrt(scale);
//        colSumSq[i] *= scale;
//      }
    }
    return sqr;
  }

  // WARNING - if changing this code - also change the code above
  public static double KMeans_distance(double[] center, double[] point, String[][] domains, double[] means, double[] mults) {
    double sqr = 0;             // Sum of dimensional distances
    int pts = point.length;     // Count of valid points

    for(int column = 0; column < center.length; column++) {
      double d = point[column];
      if( Double.isNaN(d) ) { pts--; continue; }
      if( domains[column] != null ) { // Categorical?
        if( d != center[column] )
          sqr += 1.0;           // Manhattan distance
      } else {                  // Euclidean distance
        if( mults != null ) {   // Standardize if requested
          d -= means[column];
          d *= mults[column];
        }
        double delta = d - center[column];
        sqr += delta * delta;
      }
    }
    // Scale distance by ratio of valid dimensions to all dimensions - since
    // we did not add any error term for the missing point, the sum of errors
    // is small - ratio up "as if" the missing error term is equal to the
    // average of other error terms.  Same math another way:
    //   double avg_dist = sqr / pts; // average distance per feature/column/dimension
    //   sqr = sqr * point.length;    // Total dist is average*#dimensions
    if( 0 < pts && pts < point.length )
      sqr *= point.length / pts;
    return sqr;
  }

  // --------------------------------------------------------------------------
  // SharedTree utilities

  // Tree scoring; NaNs always "go left": count as -Float.MAX_VALUE
  public static double[] SharedTree_clean( double[] data ) {
    double[] fs = new double[data.length];
    for( int i=0; i<data.length; i++ )
      fs[i] = Double.isNaN(data[i]) ? -Double.MAX_VALUE : data[i];
    return fs;
  }

  // Build a class distribution from a log scale.
  // Because we call Math.exp, we have to be numerically stable or else we get
  // Infinities, and then shortly NaN's.  Rescale the data so the largest value
  // is +/-1 and the other values are smaller.  See notes here:
  // http://www.hongliangjie.com/2011/01/07/logsum/
  public static double log_rescale(double[] preds) {
    // Find a max
    double maxval=Double.NEGATIVE_INFINITY;
    for( int k=1; k<preds.length; k++) maxval = Math.max(maxval,preds[k]);
    assert !Double.isInfinite(maxval) : "Something is wrong with GBM trees since returned prediction is " + Arrays.toString(preds);
    // exponentiate the scaled predictions; keep a rolling sum
    double dsum=0;
    for( int k=1; k<preds.length; k++ )
      dsum += (preds[k]=Math.exp(preds[k]-maxval));
    return dsum;                // Return rolling sum; predictions are log-scaled
  }

  // Build a class distribution from a log scale; find the top prediction
  public static void GBM_rescale(double[] preds) {
    double sum = log_rescale(preds);
    for( int k=1; k<preds.length; k++ ) preds[k] /= sum;
  }

  // --------------------------------------------------------------------------
  // GLM utilities
  public static double GLM_identityInv( double x ) { return x; }
  public static double GLM_logitInv( double x ) { return 1.0 / (Math.exp(-x) + 1.0); }
  public static double GLM_logInv( double x ) { return Math.exp(x); }
  public static double GLM_inverseInv( double x ) {  double xx = (x < 0) ? Math.min(-1e-5, x) : Math.max(1e-5, x); return 1.0 / xx; }
  public static double GLM_tweedieInv( double x, double tweedie_link_power ) { return Math.pow(x, 1 / tweedie_link_power); }

  // --------------------------------------------------------------------------
  // --------------------------------------------------------------------------
  // --------------------------------------------------------------------------
  //
  // EasyGenModel
  //
  // --------------------------------------------------------------------------
  // --------------------------------------------------------------------------
  // --------------------------------------------------------------------------
  public BinomialModelPrediction predictBinomial(RowData data) throws AbstractPredictException {
    if (getModelCategory() != ModelCategory.Binomial) {
      throw new PredictWrongModelCategoryException("Prediction type unsupported by model of category " + getModelCategory());
    }

    double[] preds = new double[getPredsSize()];
    preds = predict(data, preds);

    BinomialModelPrediction p = new BinomialModelPrediction();
    p.classProbabilities = new double[getNumResponseClasses()];
    double d = preds[0];
    p.labelIndex = (int) d;
    String[] domainValues = getDomainValues(getResponseIdx());
    p.label = domainValues[p.labelIndex];
    for (int i = 0; i < p.classProbabilities.length; i++) {
      p.classProbabilities[i] = preds[i + 1];
    }

    return p;
  }

  public MultinomialModelPrediction predictMultinomial(RowData data) throws AbstractPredictException {
    if (getModelCategory() != ModelCategory.Multinomial) {
      throw new PredictWrongModelCategoryException("Prediction type unsupported by model of category " + getModelCategory());
    }

    double[] preds = new double[getPredsSize()];
    preds = predict(data, preds);

    MultinomialModelPrediction p = new MultinomialModelPrediction();
    p.classProbabilities = new double[getNumResponseClasses()];
    p.labelIndex = (int) preds[0];
    String[] domainValues = getDomainValues(getResponseIdx());
    p.label = domainValues[p.labelIndex];
    for (int i = 0; i < p.classProbabilities.length; i++) {
      p.classProbabilities[i] = preds[i + 1];
    }

    return p;
  }

  public RegressionModelPrediction predictRegression(RowData data) throws AbstractPredictException {
    if (getModelCategory() != ModelCategory.Regression) {
      throw new PredictWrongModelCategoryException("Prediction type unsupported by model of category " + getModelCategory());
    }

    double[] preds = new double[getPredsSize()];
    preds = predict(data, preds);

    RegressionModelPrediction p = new RegressionModelPrediction();
    p.value = preds[0];

    return p;
  }

  public ClusteringModelPrediction predictClustering(RowData data) throws AbstractPredictException {
    if (getModelCategory() != ModelCategory.Clustering) {
      throw new PredictWrongModelCategoryException("Prediction type unsupported by model of category " + getModelCategory());
    }

    double[] preds = new double[getPredsSize()];
    preds = predict(data, preds);

    ClusteringModelPrediction p = new ClusteringModelPrediction();
    p.cluster = (int) preds[0];

    return p;
  }

  public AutoEncoderModelPrediction predictAutoencoder(RowData data) throws AbstractPredictException {
    if (getModelCategory() != ModelCategory.AutoEncoder) {
      throw new PredictWrongModelCategoryException("Prediction type unsupported by model of category " + getModelCategory());
    }

    throw new RuntimeException("Unimplemented");
  }

  private double[] predict(RowData data, double[] preds) throws AbstractPredictException {
    String[] modelColumnNames = getNames();

    // Create map of column names to index number.
    HashMap<String, Integer> modelColumnNameToIndexMap = new HashMap<>();
    for (int i = 0; i < modelColumnNames.length; i++) {
      modelColumnNameToIndexMap.put(modelColumnNames[i], i);
    }

    // Create map of input variable domain information.
    // This contains the categorical string to numeric mapping.
    HashMap<Integer, HashMap<String, Integer>> domainMap = new HashMap<>();
    for (int i = 0; i < getNumCols(); i++) {
      String[] domainValues = getDomainValues(i);
      if (domainValues != null) {
        HashMap<String, Integer> m = new HashMap<>();
        for (int j = 0; j < domainValues.length; j++) {
          m.put(domainValues[j], j);
        }

        domainMap.put(i, m);
      }
    }

    double[] rawdata = new double[nfeatures()];
    for (int i = 0; i < rawdata.length; i++) {
      rawdata[i] = Double.NaN;
    }

    for (String dataColumnName : data.keySet()) {
      Integer index = modelColumnNameToIndexMap.get(dataColumnName);

      // Skip column names that are not known.
      if (index == null) {
        continue;
      }

      String[] domainValues = getDomainValues(index);
      if (domainValues == null) {
        // Column has numeric value.
        double value;
        Object o = data.get(dataColumnName);
        if (o instanceof String) {
          String s = (String) o;
          value = Double.parseDouble(s);
        }
        else if (o instanceof Double) {
          value = (Double) o;
        }
        else {
          throw new PredictUnknownTypeException("Unknown object type " + o.getClass().getName());
        }

        rawdata[index] = value;
      }
      else {
        // Column has categorical value.
        Object o = data.get(dataColumnName);
        if (o instanceof String) {
          String levelName = (String) o;
          HashMap<String, Integer> columnDomainMap = domainMap.get(index);
          Integer levelIndex = columnDomainMap.get(levelName);
          if (levelIndex == null) {
            throw new PredictUnknownCategoricalLevelException("Unknown categorical level (" + dataColumnName + "," + levelName + ")");
          }
          double value = levelIndex;

          rawdata[index] = value;
        }
        else {
          throw new PredictUnknownTypeException("Unknown object type " + o.getClass().getName());
        }
      }
    }

    preds = score0(rawdata, preds);
    return preds;
  }
}<|MERGE_RESOLUTION|>--- conflicted
+++ resolved
@@ -6,13 +6,7 @@
 import hex.ModelCategory;
 
 import java.io.Serializable;
-<<<<<<< HEAD
-import java.util.Arrays;
-import java.util.HashMap;
-import java.util.Map;
-=======
 import java.util.*;
->>>>>>> 30e1c145
 
 /** This is a helper class to support Java generated models. */
 public abstract class GenModel implements IGenModel, IGeneratedModel, Serializable {
@@ -376,7 +370,7 @@
   public static double GLM_logitInv( double x ) { return 1.0 / (Math.exp(-x) + 1.0); }
   public static double GLM_logInv( double x ) { return Math.exp(x); }
   public static double GLM_inverseInv( double x ) {  double xx = (x < 0) ? Math.min(-1e-5, x) : Math.max(1e-5, x); return 1.0 / xx; }
-  public static double GLM_tweedieInv( double x, double tweedie_link_power ) { return Math.pow(x, 1 / tweedie_link_power); }
+  public static double GLM_tweedieInv( double x, double tweedie_link_power ) { return Math.pow(x, 1/ tweedie_link_power); }
 
   // --------------------------------------------------------------------------
   // --------------------------------------------------------------------------
@@ -390,7 +384,7 @@
   public BinomialModelPrediction predictBinomial(RowData data) throws AbstractPredictException {
     if (getModelCategory() != ModelCategory.Binomial) {
       throw new PredictWrongModelCategoryException("Prediction type unsupported by model of category " + getModelCategory());
-    }
+}
 
     double[] preds = new double[getPredsSize()];
     preds = predict(data, preds);
