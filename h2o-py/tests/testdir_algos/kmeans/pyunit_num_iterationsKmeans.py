--- conflicted
+++ resolved
@@ -8,14 +8,8 @@
 
     prostate_h2o = h2o.import_frame(path=h2o.locate("smalldata/logreg/prostate.csv"))
 
-<<<<<<< HEAD
-    prostate_km_h2o = h2o.kmeans(x=prostate_h2o[1:], k=3, max_iterations=2)
-    num_iterations = prostate_km_h2o.num_iterations()
-    #TODO: is there and off-by-one error here?
-=======
     prostate_km_h2o = h2o.kmeans(x=prostate_h2o[1:], k=3, max_iterations=4)
     num_iterations = prostate_km_h2o.num_iterations()
->>>>>>> ac26cf2d
     assert num_iterations <= 4, "Expected 4 iterations, but got {0}".format(num_iterations)
 
 if __name__ == "__main__":
